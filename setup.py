--- conflicted
+++ resolved
@@ -21,11 +21,6 @@
     description=DESCRIPTION,
     long_description=open('README.rst', 'r').read(),
     install_requires=[
-<<<<<<< HEAD
-        'numpy>=1.13.0, <1.14.0',
-        'scikit-learn>=0.19.0, <0.20.0',
-        'scipy>=0.19.0, <0.20.0',
-=======
         # Note: minimum numpy and scipy versions should ideally be the same
         # as what scikit-learn uses, but versions of numpy<1.10.4
         # give import problems.
@@ -33,7 +28,6 @@
         'numpy>=1.10.4',
         'scikit-learn>=0.19.0, <0.20.0',
         'scipy>=0.13.3',
->>>>>>> f108f14a
     ],
     classifiers=['Development Status :: 3 - Alpha',
                  'Intended Audience :: Science/Research',
