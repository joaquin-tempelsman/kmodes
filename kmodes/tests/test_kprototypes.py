"""
Tests for k-prototypes clustering algorithm
"""

import pickle
import unittest

import numpy as np
from sklearn.utils.testing import assert_equal

from kmodes import kprototypes
from kmodes.tests.test_kmodes import assert_cluster_splits_equal
from kmodes.util.dissim import ng_dissim

STOCKS = np.array([
    [738.5, 'tech', 'USA'],
    [369.5, 'nrg', 'USA'],
    [368.2, 'tech', 'USA'],
    [346.7, 'tech', 'USA'],
    [343.5, 'fin', 'USA'],
    [282.4, 'fin', 'USA'],
    [282.1, 'tel', 'CN'],
    [279.7, 'cons', 'USA'],
    [257.2, 'cons', 'USA'],
    [205.2, 'tel', 'USA'],
    [192.1, 'tech', 'USA'],
    [195.7, 'nrg', 'NL']
])
STOCKS2 = np.array([
    [134.1, 'fin', 'USA'],
    [190.2, 'cons', 'USA'],
    [389.1, 'nrg', 'CA'],
    [150.4, 'mat', 'USA']
])


class TestKProtoTypes(unittest.TestCase):

    def test_pickle(self):
        obj = kprototypes.KPrototypes()
        s = pickle.dumps(obj)
        assert_equal(type(pickle.loads(s)), obj.__class__)

    def test_kprotoypes_categoricals_stocks(self):
        # Number/index of categoricals does not make sense
        kproto = kprototypes.KPrototypes(n_clusters=4, init='Cao', verbose=2)
        with self.assertRaises(AssertionError):
            kproto.fit_predict(STOCKS, categorical=[1, 3])
        with self.assertRaises(AssertionError):
            kproto.fit_predict(STOCKS, categorical=[0, 1, 2])
        result = kproto.fit(STOCKS[:, :2], categorical=1)
        self.assertIsInstance(result, kprototypes.KPrototypes)

    def test_kprotoypes_huang_stocks(self):
        kproto_huang = kprototypes.KPrototypes(n_clusters=4, n_init=1,
                                               init='Huang', verbose=2,
                                               random_state=42)
        # Untrained model
        with self.assertRaises(AssertionError):
            kproto_huang.predict(STOCKS, categorical=[1, 2])
        result = kproto_huang.fit_predict(STOCKS, categorical=[1, 2])
        expected = np.array([0, 3, 3, 3, 3, 2, 2, 2, 2, 1, 1, 1])
        assert_cluster_splits_equal(result, expected)
        self.assertTrue(result.dtype == np.dtype(np.uint16))

    def test_kprotoypes_huang_stocks_parallel(self):
        kproto_huang = kprototypes.KPrototypes(n_clusters=4, n_init=4,
                                               init='Huang', verbose=2,
                                               random_state=42, n_jobs=4)
        # Untrained model
        with self.assertRaises(AssertionError):
            kproto_huang.predict(STOCKS, categorical=[1, 2])
        result = kproto_huang.fit_predict(STOCKS, categorical=[1, 2])
        expected = np.array([0, 3, 3, 3, 3, 2, 2, 2, 2, 1, 1, 1])
        assert_cluster_splits_equal(result, expected)
        self.assertTrue(result.dtype == np.dtype(np.uint16))

    def test_kprotoypes_cao_stocks(self):
        kproto_cao = kprototypes.KPrototypes(n_clusters=4, init='Cao',
                                             verbose=2, random_state=42)
        result = kproto_cao.fit_predict(STOCKS, categorical=[1, 2])
        expected = np.array([2, 3, 3, 3, 3, 0, 0, 0, 0, 1, 1, 1])
        assert_cluster_splits_equal(result, expected)
        self.assertTrue(result.dtype == np.dtype(np.uint16))

    def test_kprotoypes_predict_stocks(self):
        kproto_cao = kprototypes.KPrototypes(n_clusters=4, init='Cao',
                                             verbose=2, random_state=42)
        kproto_cao = kproto_cao.fit(STOCKS, categorical=[1, 2])
        result = kproto_cao.predict(STOCKS2, categorical=[1, 2])
        expected = np.array([1, 1, 3, 1])
        assert_cluster_splits_equal(result, expected)
        self.assertTrue(result.dtype == np.dtype(np.uint16))

    def test_kprototypes_predict_unfitted(self):
        kproto_cao = kprototypes.KPrototypes(n_clusters=4, init='Cao',
                                             verbose=2, random_state=42)
        with self.assertRaises(AssertionError):
            kproto_cao.predict(STOCKS)
        with self.assertRaises(AttributeError):
            kproto_cao.cluster_centroids_

    def test_kprotoypes_random_stocks(self):
        kproto_random = kprototypes.KPrototypes(n_clusters=4, init='random',
                                                verbose=2)
        result = kproto_random.fit(STOCKS, categorical=[1, 2])
        self.assertIsInstance(result, kprototypes.KPrototypes)

    def test_kprotoypes_init_stocks(self):
        # Wrong order
        init_vals = [
            np.array([[3, 2],
                      [0, 2],
                      [3, 2],
                      [2, 2]]),
            np.array([[356.975],
                      [275.35],
                      [738.5],
                      [197.667]])
        ]
        kproto_init = kprototypes.KPrototypes(n_clusters=2, init=init_vals,
                                              verbose=2)
        with self.assertRaises(AssertionError):
            kproto_init.fit_predict(STOCKS, categorical=[1, 2])

        # Wrong number of clusters
        init_vals = [
            np.array([356.975, 275.35, 738.5, 197.667, 0.]),
            np.array([[3, 2],
                      [0, 2],
                      [3, 2],
                      [2, 2]])
        ]
        kproto_init = kprototypes.KPrototypes(n_clusters=4, init=init_vals,
                                              verbose=2)
        with self.assertRaises(AssertionError):
            kproto_init.fit_predict(STOCKS, categorical=[1, 2])

        # Wrong number of attributes
        init_vals = [
            np.array([356.975, 275.35, 738.5, 197.667]),
            np.array([3, 0, 3, 2])
        ]
        kproto_init = kprototypes.KPrototypes(n_clusters=4, init=init_vals,
                                              verbose=2)
        with self.assertRaises(AssertionError):
            kproto_init.fit_predict(STOCKS, categorical=[1, 2])

        init_vals = [
            np.array([[356.975],
                      [275.35],
                      [738.5],
                      [197.667]]),
            np.array([[3, 2],
                      [0, 2],
                      [3, 2],
                      [2, 2]])
        ]
        kproto_init = kprototypes.KPrototypes(n_clusters=4, init=init_vals,
                                              verbose=2, random_state=42)
        result = kproto_init.fit_predict(STOCKS, categorical=[1, 2])
        expected = np.array([2, 0, 0, 0, 0, 1, 1, 1, 1, 3, 3, 3])
        assert_cluster_splits_equal(result, expected)
        self.assertTrue(result.dtype == np.dtype(np.uint16))

    def test_kprotoypes_missings(self):
        init_vals = [
            np.array([[356.975],
                      [275.35],
                      [738.5],
                      [np.NaN]]),
            np.array([[3, 2],
                      [0, 2],
                      [3, 2],
                      [2, 2]])
        ]
        kproto_init = kprototypes.KPrototypes(n_clusters=4, init=init_vals,
                                              verbose=2)
        with self.assertRaises(ValueError):
            kproto_init.fit_predict(STOCKS, categorical=[1, 2])

    def test_kprototypes_unknowninit_soybean(self):
        kproto = kprototypes.KPrototypes(n_clusters=4, init='nonsense',
                                         verbose=2)
        with self.assertRaises(NotImplementedError):
            kproto.fit(STOCKS, categorical=[1, 2])

    def test_kprotoypes_not_stuck_initialization(self):
        init_problem = np.array([
            [0, 'Regular'],
            [0, 'Regular'],
            [0, 'Regular'],
            [0, np.NaN],
            [-0.5, 'Regular'],
            [-0.5, 'Regular'],
            [0, np.NaN],
            [0, 'Regular'],
            [0, 'Regular'],
            [0, 'Slim'],
            [0, 'Regular'],
            [0, 'Regular'],
            [0.5, 'Regular'],
            [-0.5, 'Regular'],
            [0.5, 'Regular'],
            [0.5, 'Slim'],
            [0, 'Regular'],
            [0.5, 'Regular'],
            [0, 'Regular'],
            [-0.5, 'Regular'],
            [0, np.NaN],
            [0, np.NaN],
            [0, 'Regular'],
            [0, 'Regular'],
            [0, 'Regular']
        ])
        kproto_cao = kprototypes.KPrototypes(n_clusters=6, init='Cao',
                                             verbose=2, random_state=42)
        kproto_cao = kproto_cao.fit(init_problem, categorical=[1])
        self.assertTrue(hasattr(kproto_cao, 'cluster_centroids_'))

    def test_kprotoypes_n_nclusters(self):
        data = np.array([
            [0., 'Regular'],
            [0., 'Regular'],
            [0., 'Slim']
        ])
        kproto_cao = kprototypes.KPrototypes(n_clusters=6, init='Cao',
                                             verbose=2, random_state=42)
        with self.assertRaises(AssertionError):
            kproto_cao.fit_predict(data, categorical=[1])

    def test_kprotoypes_nunique_nclusters(self):
        data = np.array([
            [0., 'Regular'],
            [0., 'Regular'],
            [0., 'Regular'],
            [1., 'Slim'],
            [1., 'Slim'],
            [1., 'Slim']
        ])
        kproto_cao = kprototypes.KPrototypes(n_clusters=6, init='Cao',
                                             verbose=2, random_state=42)
        kproto_cao.fit_predict(data, categorical=[1])
        # Check if there are only 2 clusters.
        self.assertEqual(kproto_cao.cluster_centroids_[0].shape, (2, 1))
        self.assertEqual(kproto_cao.cluster_centroids_[1].shape, (2, 1))

    def test_kprotoypes_impossible_init(self):
        data = np.array([
            [0., 'Regular'],
            [0., 'Regular'],
            [0., 'Regular'],
            [0., 'Slim'],
            [0., 'Slim'],
            [0., 'Slim']
        ])
        kproto_cao = kprototypes.KPrototypes(n_clusters=2, init='Cao',
                                             verbose=2, random_state=42)
        with self.assertRaises(ValueError):
            kproto_cao.fit_predict(data, categorical=[1])

    def test_kprotoypes_no_categoricals(self):
        kproto_cao = kprototypes.KPrototypes(n_clusters=6, init='Cao',
                                             verbose=2, random_state=42)
        with self.assertRaises(NotImplementedError):
            kproto_cao.fit(STOCKS, categorical=[])

    def test_kprotoypes_huang_stocks_ng(self):
        kproto_huang = kprototypes.KPrototypes(n_clusters=4, n_init=1,
                                               init='Huang', verbose=2,
                                               cat_dissim=ng_dissim,
                                               random_state=42)
        # Untrained model
        with self.assertRaises(AssertionError):
            kproto_huang.predict(STOCKS, categorical=[1, 2])
        result = kproto_huang.fit_predict(STOCKS, categorical=[1, 2])
        expected = np.array([0, 3, 3, 3, 3, 2, 2, 2, 2, 1, 1, 1])
        assert_cluster_splits_equal(result, expected)
        self.assertTrue(result.dtype == np.dtype(np.uint16))

    def test_kprotoypes_cao_stocks_ng(self):
        kproto_cao = kprototypes.KPrototypes(n_clusters=4, init='Cao',
                                             verbose=2, cat_dissim=ng_dissim,
                                             random_state=42)
        result = kproto_cao.fit_predict(STOCKS, categorical=[1, 2])
        expected = np.array([2, 3, 3, 3, 3, 0, 0, 0, 0, 1, 1, 1])
        assert_cluster_splits_equal(result, expected)
        self.assertTrue(result.dtype == np.dtype(np.uint16))

    def test_kprotoypes_predict_stocks_ng(self):
        kproto_cao = kprototypes.KPrototypes(n_clusters=4, init='Cao',
                                             verbose=2, cat_dissim=ng_dissim,
                                             random_state=42)
        kproto_cao = kproto_cao.fit(STOCKS, categorical=[1, 2])
        result = kproto_cao.predict(STOCKS2, categorical=[1, 2])
        expected = np.array([1, 1, 3, 1])
        assert_cluster_splits_equal(result, expected)
        self.assertTrue(result.dtype == np.dtype(np.uint16))

    def test_kprotoypes_init_stocks_ng(self):
        init_vals = [
            np.array([[356.975],
                      [275.35],
                      [738.5],
                      [197.667]]),
            np.array([[3, 2],
                      [0, 2],
                      [3, 2],
                      [2, 2]])
        ]
        kproto_init = kprototypes.KPrototypes(n_clusters=4, init=init_vals,
                                              verbose=2, cat_dissim=ng_dissim,
                                              random_state=42)
        result = kproto_init.fit_predict(STOCKS, categorical=[1, 2])
        expected = np.array([2, 0, 0, 0, 0, 1, 1, 1, 1, 3, 3, 3])
        assert_cluster_splits_equal(result, expected)
<<<<<<< HEAD
        self.assertTrue(result.dtype == np.dtype(np.uint8))

    def test_kprototypes_ninit(self):
        kmodes = kprototypes.KPrototypes(n_init=10, init='Huang')
        self.assertEqual(kmodes.n_init, 10)
        kmodes = kprototypes.KPrototypes(n_init=10, init='Cao')
        self.assertEqual(kmodes.n_init, 10)
        kmodes = kprototypes.KPrototypes(n_init=10, init=[np.array([]), np.array([])])
        self.assertEqual(kmodes.n_init, 1)
=======
        self.assertTrue(result.dtype == np.dtype(np.uint16))
>>>>>>> 36892637
<|MERGE_RESOLUTION|>--- conflicted
+++ resolved
@@ -314,8 +314,7 @@
         result = kproto_init.fit_predict(STOCKS, categorical=[1, 2])
         expected = np.array([2, 0, 0, 0, 0, 1, 1, 1, 1, 3, 3, 3])
         assert_cluster_splits_equal(result, expected)
-<<<<<<< HEAD
-        self.assertTrue(result.dtype == np.dtype(np.uint8))
+        self.assertTrue(result.dtype == np.dtype(np.uint16))
 
     def test_kprototypes_ninit(self):
         kmodes = kprototypes.KPrototypes(n_init=10, init='Huang')
@@ -323,7 +322,4 @@
         kmodes = kprototypes.KPrototypes(n_init=10, init='Cao')
         self.assertEqual(kmodes.n_init, 10)
         kmodes = kprototypes.KPrototypes(n_init=10, init=[np.array([]), np.array([])])
-        self.assertEqual(kmodes.n_init, 1)
-=======
-        self.assertTrue(result.dtype == np.dtype(np.uint16))
->>>>>>> 36892637
+        self.assertEqual(kmodes.n_init, 1)