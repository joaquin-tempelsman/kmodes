--- conflicted
+++ resolved
@@ -232,6 +232,7 @@
     labels = None
     converged = False
     cost = np.Inf
+    epoch_costs = []
     while itr <= max_iter and not converged:
         itr += 1
         centroids, moves = _k_prototypes_iter(Xnum, Xcat, centroids,
@@ -243,12 +244,13 @@
         labels, ncost = _labels_cost(Xnum, Xcat, centroids,
                                      num_dissim, cat_dissim, gamma, membship)
         converged = (moves == 0) or (ncost >= cost)
+        epoch_costs.append(ncost)
         cost = ncost
         if verbose:
             print("Run: {}, iteration: {}/{}, moves: {}, ncost: {}"
                   .format(init_no + 1, itr, max_iter, moves, ncost))
 
-    return centroids, labels, cost, itr
+    return centroids, labels, cost, itr, epoch_costs
 
 
 def k_prototypes(X, categorical, n_clusters, max_iter, num_dissim, cat_dissim,
@@ -304,141 +306,6 @@
     if gamma is None:
         gamma = 0.5 * Xnum.std()
 
-<<<<<<< HEAD
-    all_centroids = []
-    all_labels = []
-    all_costs = []
-    all_n_iters = []
-    all_epoch_costs = []
-    for init_no in range(n_init):
-
-        # For numerical part of initialization, we don't have a guarantee
-        # that there is not an empty cluster, so we need to retry until
-        # there is none.
-        init_tries = 0
-        while True:
-            init_tries += 1
-            # _____ INIT _____
-            if verbose:
-                print("Init: initializing centroids")
-            if isinstance(init, str) and init.lower() == 'huang':
-                centroids = kmodes.init_huang(Xcat, n_clusters, cat_dissim)
-            elif isinstance(init, str) and init.lower() == 'cao':
-                centroids = kmodes.init_cao(Xcat, n_clusters, cat_dissim)
-            elif isinstance(init, str) and init.lower() == 'random':
-                seeds = np.random.choice(range(n_points), n_clusters)
-                centroids = Xcat[seeds]
-            elif isinstance(init, list):
-                # Make sure inits are 2D arrays.
-                init = [np.atleast_2d(cur_init).T if len(cur_init.shape) == 1
-                        else cur_init
-                        for cur_init in init]
-                assert init[0].shape[0] == n_clusters, \
-                    "Wrong number of initial numerical centroids in init " \
-                    "({}, should be {}).".format(init[0].shape[0], n_clusters)
-                assert init[0].shape[1] == nnumattrs, \
-                    "Wrong number of numerical attributes in init ({}, should be {})."\
-                    .format(init[0].shape[1], nnumattrs)
-                assert init[1].shape[0] == n_clusters, \
-                    "Wrong number of initial categorical centroids in init ({}, " \
-                    "should be {}).".format(init[1].shape[0], n_clusters)
-                assert init[1].shape[1] == ncatattrs, \
-                    "Wrong number of categorical attributes in init ({}, should be {})."\
-                    .format(init[1].shape[1], ncatattrs)
-                centroids = [np.asarray(init[0], dtype=np.float64),
-                             np.asarray(init[1], dtype=np.uint8)]
-            else:
-                raise NotImplementedError("Initialization method not supported.")
-
-            if not isinstance(init, list):
-                # Numerical is initialized by drawing from normal distribution,
-                # categorical following the k-modes methods.
-                meanx = np.mean(Xnum, axis=0)
-                stdx = np.std(Xnum, axis=0)
-                centroids = [
-                    meanx + np.random.randn(n_clusters, nnumattrs) * stdx,
-                    centroids
-                ]
-
-            if verbose:
-                print("Init: initializing clusters")
-            membship = np.zeros((n_clusters, n_points), dtype=np.uint8)
-            # Keep track of the sum of attribute values per cluster so that we
-            # can do k-means on the numerical attributes.
-            cl_attr_sum = np.zeros((n_clusters, nnumattrs), dtype=np.float64)
-            # Same for the membership sum per cluster
-            cl_memb_sum = np.zeros(n_clusters, dtype=int)
-            # cl_attr_freq is a list of lists with dictionaries that contain
-            # the frequencies of values per cluster and attribute.
-            cl_attr_freq = [[defaultdict(int) for _ in range(ncatattrs)]
-                            for _ in range(n_clusters)]
-            for ipoint in range(n_points):
-                # Initial assignment to clusters
-                clust = np.argmin(
-                    num_dissim(centroids[0], Xnum[ipoint]) + gamma *
-                    cat_dissim(centroids[1], Xcat[ipoint], X=Xcat, membship=membship)
-                )
-                membship[clust, ipoint] = 1
-                cl_memb_sum[clust] += 1
-                # Count attribute values per cluster.
-                for iattr, curattr in enumerate(Xnum[ipoint]):
-                    cl_attr_sum[clust, iattr] += curattr
-                for iattr, curattr in enumerate(Xcat[ipoint]):
-                    cl_attr_freq[clust][iattr][curattr] += 1
-
-            # If no empty clusters, then consider initialization finalized.
-            if membship.sum(axis=1).min() > 0:
-                break
-
-            if init_tries == MAX_INIT_TRIES:
-                # Could not get rid of empty clusters. Randomly
-                # initialize instead.
-                init = 'random'
-            elif init_tries == RAISE_INIT_TRIES:
-                raise ValueError(
-                    "Clustering algorithm could not initialize. "
-                    "Consider assigning the initial clusters manually."
-                )
-
-        # Perform an initial centroid update.
-        for ik in range(n_clusters):
-            for iattr in range(nnumattrs):
-                centroids[0][ik, iattr] = cl_attr_sum[ik, iattr] / cl_memb_sum[ik]
-            for iattr in range(ncatattrs):
-                centroids[1][ik, iattr] = get_max_value_key(cl_attr_freq[ik][iattr])
-
-        _, cost = _labels_cost(Xnum, Xcat, centroids, num_dissim, cat_dissim,
-                               gamma, membship)
-
-        # _____ ITERATION _____
-        if verbose:
-            print("Starting iterations...")
-        itr = 0
-        converged = False
-        epoch_costs = [cost]
-        while itr <= max_iter and not converged:
-            itr += 1
-            centroids, moves = _k_prototypes_iter(Xnum, Xcat, centroids,
-                                                  cl_attr_sum, cl_memb_sum, cl_attr_freq,
-                                                  membship, num_dissim, cat_dissim, gamma)
-
-            # All points seen in this iteration
-            labels, ncost = _labels_cost(Xnum, Xcat, centroids,
-                                         num_dissim, cat_dissim, gamma, membship)
-            epoch_costs.append(ncost)
-            converged = (moves == 0) or (ncost >= cost)
-            cost = ncost
-            if verbose:
-                print("Run: {}, iteration: {}/{}, moves: {}, ncost: {}"
-                      .format(init_no + 1, itr, max_iter, moves, ncost))
-
-        # Store results of current run.
-        all_centroids.append(centroids)
-        all_labels.append(labels)
-        all_costs.append(cost)
-        all_n_iters.append(itr)
-        all_epoch_costs.append(epoch_costs)
-=======
     results = []
     seeds = random_state.randint(np.iinfo(np.int32).max, size=n_init)
     if n_jobs == 1:
@@ -454,8 +321,7 @@
                                          num_dissim, cat_dissim, gamma,
                                          init, init_no, verbose, seed)
             for init_no, seed in enumerate(seeds))
-    all_centroids, all_labels, all_costs, all_n_iters = zip(*results)
->>>>>>> f2ee3183
+    all_centroids, all_labels, all_costs, all_n_iters, all_epoch_costs = zip(*results)
 
     best = np.argmin(all_costs)
     if n_init > 1 and verbose:
@@ -582,7 +448,6 @@
         random_state = check_random_state(self.random_state)
         # If self.gamma is None, gamma will be automatically determined from
         # the data. The function below returns its value.
-<<<<<<< HEAD
         self._enc_cluster_centroids, self._enc_map, \
         self.labels_, self.cost_, self.n_iter_, \
         self.epoch_costs_, self.gamma = k_prototypes(X,
@@ -594,22 +459,9 @@
                                             self.gamma,
                                             self.init,
                                             self.n_init,
-                                            self.verbose)
-=======
-        self._enc_cluster_centroids, self._enc_map, self.labels_, self.cost_,\
-            self.n_iter_, self.gamma = k_prototypes(X,
-                                                    categorical,
-                                                    self.n_clusters,
-                                                    self.max_iter,
-                                                    self.num_dissim,
-                                                    self.cat_dissim,
-                                                    self.gamma,
-                                                    self.init,
-                                                    self.n_init,
-                                                    self.verbose,
-                                                    random_state,
-                                                    self.n_jobs)
->>>>>>> f2ee3183
+                                            self.verbose,
+                                            random_state,
+                                            self.n_jobs)
         return self
 
     def predict(self, X, categorical=None):
